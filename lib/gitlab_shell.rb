require 'shellwords'

require_relative 'gitlab_net'

class GitlabShell
  class DisallowedCommandError < StandardError; end

  attr_accessor :key_id, :repo_name, :git_cmd, :repos_path, :repo_name

  def initialize
    @key_id = /key-[0-9]+/.match(ARGV.join).to_s
    @origin_cmd = ENV['SSH_ORIGINAL_COMMAND']
    @config = GitlabConfig.new
    @repos_path = @config.repos_path
  end

  def exec
    if @origin_cmd
      parse_cmd

      if git_cmds.include?(@git_cmd)
        ENV['GL_ID'] = @key_id

<<<<<<< HEAD
        # !!!!!!!!!!!!!!!!!!!!!!!!!!!!!!!!!!!!!!!!!!!!!
        # TODO: Fix validation for git-annex-shell !!!!
        # !!!!!!!!!!!!!!!!!!!!!!!!!!!!!!!!!!!!!!!!!!!!!
        if validate_access
=======
        access = api.check_access(@git_cmd, @repo_name, @key_id, '_any')
        if access.allowed?
>>>>>>> f61186ba
          process_cmd
        else
          message = "gitlab-shell: Access denied for git command <#{@origin_cmd}> by #{log_username}."
          $logger.warn message
          puts access.message
        end
      else
        raise DisallowedCommandError
      end
    else
      puts "Welcome to GitLab, #{username}!"
    end
  rescue GitlabNet::ApiUnreachableError => ex
    puts "Failed to authorize your Git request: internal API unreachable"
  rescue DisallowedCommandError => ex
    message = "gitlab-shell: Attempt to execute disallowed command <#{@origin_cmd}> by #{log_username}."
    $logger.warn message
    puts 'Disallowed command'
  end

  protected

  def parse_cmd
    args = Shellwords.shellwords(@origin_cmd)

    if args.first == 'git-annex-shell'
      # Dont know yet how much arguments allow
      # puts args.count
      # puts args.inspect
    else
      raise DisallowedCommandError unless args.count == 2
    end

    @git_cmd = args.first

    if @git_cmd == 'git-annex-shell'
      @repo_name = escape_path(args[2].gsub("\/~\/", ''))
    else
      @repo_name = escape_path(args.last)
    end
  end

  def git_cmds
    %w(git-upload-pack git-receive-pack git-upload-archive git-annex-shell)
  end

  def process_cmd
    repo_full_path = File.join(repos_path, repo_name)
    $logger.info "gitlab-shell: executing git command <#{@git_cmd} #{repo_full_path}> for #{log_username}."

    if @git_cmd == 'git-annex-shell'
      args = Shellwords.shellwords(@origin_cmd)
      parsed_args =
        args.map do |arg|
          if arg =~ /\A\/~\/.*\.git\Z/
            repo_full_path
          else
            arg
          end
        end

      exec_cmd(*parsed_args)
    else
      exec_cmd(@git_cmd, repo_full_path)
    end
  end

  # This method is not covered by Rspec because it ends the current Ruby process.
  def exec_cmd(*args)
    Kernel::exec({'PATH' => ENV['PATH'], 'LD_LIBRARY_PATH' => ENV['LD_LIBRARY_PATH'], 'GL_ID' => ENV['GL_ID']}, *args, unsetenv_others: true)
  end

  def api
    GitlabNet.new
  end

  def user
    return @user if defined?(@user)

    begin
      @user = api.discover(@key_id)
    rescue GitlabNet::ApiUnreachableError
      @user = nil
    end
  end

  def username
    user && user['name'] || 'Anonymous'
  end

  # User identifier to be used in log messages.
  def log_username
    @config.audit_usernames ? username : "user with key #{@key_id}"
  end

  def escape_path(path)
    full_repo_path = File.join(repos_path, path)

    if File.absolute_path(full_repo_path) == full_repo_path
      path
    else
      abort "Wrong repository path"
    end
  end
end<|MERGE_RESOLUTION|>--- conflicted
+++ resolved
@@ -21,15 +21,9 @@
       if git_cmds.include?(@git_cmd)
         ENV['GL_ID'] = @key_id
 
-<<<<<<< HEAD
-        # !!!!!!!!!!!!!!!!!!!!!!!!!!!!!!!!!!!!!!!!!!!!!
-        # TODO: Fix validation for git-annex-shell !!!!
-        # !!!!!!!!!!!!!!!!!!!!!!!!!!!!!!!!!!!!!!!!!!!!!
-        if validate_access
-=======
         access = api.check_access(@git_cmd, @repo_name, @key_id, '_any')
+
         if access.allowed?
->>>>>>> f61186ba
           process_cmd
         else
           message = "gitlab-shell: Access denied for git command <#{@origin_cmd}> by #{log_username}."
